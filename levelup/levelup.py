--- conflicted
+++ resolved
@@ -145,10 +145,7 @@
         self.ignored_guilds = []
         self.cache_seconds = 15
         self.render_gifs = False
-<<<<<<< HEAD
-=======
-
->>>>>>> c34907c6
+
         # Keep background compilation cached
         self.bgdata = {
             "img": None,
