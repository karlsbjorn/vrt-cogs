import asyncio
import contextlib
import json
import logging
import random
import sys
from datetime import datetime
from io import BytesIO
from time import monotonic
from typing import Union

import aiohttp
import discord
import matplotlib
import matplotlib.pyplot as plt
import tabulate
from discord.ext import tasks
from redbot.core import commands, Config
from redbot.core.i18n import Translator, cog_i18n
from redbot.core.utils.chat_formatting import box, humanize_number
from redbot.core.utils.predicates import MessagePredicate

from .base import UserCommands
from .formatter import (
    time_formatter,
    hex_to_rgb,
    get_level,
    get_xp,
    time_to_level
)

matplotlib.use("agg")
plt.switch_backend("agg")
log = logging.getLogger("red.vrt.levelup")
LOADING = "https://i.imgur.com/l3p6EMX.gif"
_ = Translator("LevelUp", __file__)
DPY2 = True if discord.__version__ > "1.7.3" else False


async def confirm(ctx: commands.Context):
    pred = MessagePredicate.yes_or_no(ctx)
    try:
        await ctx.bot.wait_for("message", check=pred, timeout=30)
    except asyncio.TimeoutError:
        return None
    else:
        return pred.result


# CREDITS
# Thanks aikaterna#1393 and epic guy#0715 for the caching advice :)
# Thanks Fixator10#7133 for having a Leveler cog to get a reference for what kinda settings a leveler cog might need!
# Thanks Zephyrkul#1089 for the help with leaderboard formatting!

@cog_i18n(_)
class LevelUp(UserCommands, commands.Cog):
    """Local Discord Leveling System"""
    __author__ = "Vertyco#0117"
    __version__ = "1.10.35"

    def format_help_for_context(self, ctx):
        helpcmd = super().format_help_for_context(ctx)
        info = f"{helpcmd}\n" \
               f"Cog Version: {self.__version__}\n" \
               f"Author: {self.__author__}\n" \
               f"Contributors: aikaterna#1393"
        return _(info)

    async def red_delete_data_for_user(self, *, requester, user_id: int):
        deleted = False
        for gid, data in self.data.copy().items():
            if str(user_id) in self.data[gid]["users"]:
                del self.data[gid]["users"][user_id]
                deleted = True
        if deleted:
            await self.save_cache()

    def __init__(self, bot, *args, **kwargs):
        super().__init__(*args, **kwargs)
        self.bot = bot
        self.config = Config.get_conf(self, 117117117, force_registration=True)
        default_guild = {
            "schema": "v1",
            "users": {},  # All user level data
            "levelroles": {},  # Roles associated with levels
            "ignoredchannels": [],  # Channels that dont gain XP
            "ignoredroles": [],  # Roles that dont gain XP
            "ignoredusers": [],  # Ignored users won't gain XP
            "prestige": 0,  # Level required to prestige, 0 is disabled
            "prestigedata": {},  # Prestige tiers, the role associated with them, and emoji for them
            "xp": [3, 6],  # Min/Max XP per message
            "voicexp": 2,  # XP per minute in voice
            "rolebonuses": {"msg": {}, "voice": {}},  # Roles that give a bonus range of XP
            "cooldown": 60,  # Only gives XP every 30 seconds
            "base": 100,  # Base denominator for level algorithm, higher takes longer to level
            "exp": 2,  # Exponent for level algorithm, higher is a more exponential/steeper curve
            "length": 0,  # Minimum length of message to be considered eligible for XP gain
            "starcooldown": 3600,  # Cooldown in seconds for users to give each other stars
            "starmention": True,  # Mention when users add a star
            "usepics": False,  # Use Pics instead of embeds for leveling, Embeds are default
            "autoremove": False,  # Remove previous role on level up
            "stackprestigeroles": True,  # Toggle whether to stack prestige roles
            "muted": True,  # Ignore XP while being muted in voice
            "solo": True,  # Ignore XP while in a voice chat alone
            "deafened": True,  # Ignore XP while deafened in a voice chat
            "invisible": True,  # Ignore XP while status is invisible in voice chat
            "notifydm": False,  # Toggle notify member of level up in DMs
            "mention": False,  # Toggle whether to mention the user
            "notifylog": None,  # Notify member of level up in a set channel
        }
        default_global = {"ignored_guilds": [], "cache_seconds": 15}
        self.config.register_guild(**default_guild)
        self.config.register_global(**default_global)

        # Main cache
        self.data = {}

        # Global conf cache
        self.ignored_guilds = []
        self.cache_seconds = 15

        # Guild id's as strings, user id's as strings
        self.lastmsg = {}  # Last sent message for users
        self.voice = {}  # Voice channel info
        self.stars = {}  # Keep track of star cooldowns
        self.first_run = True
        self.profiles = {}

        self.looptimes = {
            "checkvoice": 0,
            "cachedump": 0,
            "lvlassignavg": 0
        }

        # For importing user levels from Fixator's Leveler cog
        self._db_ready = False
        self.client = None
        self.db = None

        # Cachey wakey dumpy wumpy
        self.cache_dumper.start()
        self.voice_checker.start()

    def cog_unload(self):
        self.cache_dumper.cancel()
        self.voice_checker.cancel()
        asyncio.create_task(self.save_cache())

    @staticmethod
    def get_size(num: float) -> str:
        for unit in ["B", "KB", "MB", "GB", "TB", "PB", "EB", "ZB"]:
            if abs(num) < 1024.0:
                return "{0:.1f}{1}".format(num, unit)
            num /= 1024.0
        return "{0:.1f}{1}".format(num, "YB")

    @commands.Cog.listener()
    async def on_guild_join(self, new_guild: discord.Guild):
        if new_guild.id not in self.data:
            await self.initialize()

    @commands.Cog.listener()
    async def on_guild_remove(self, old_guild: discord.Guild):
        if old_guild.id in self.data:
            await self.save_cache(old_guild)
            del self.data[old_guild.id]

    @commands.Cog.listener()
    async def on_raw_reaction_add(self, payload):
        if not payload:
            return
        if payload.emoji.name != "\N{WHITE MEDIUM STAR}":
            return
        # Ignore reactions added by the bot
        if payload.user_id == self.bot.user.id:
            return
        # Ignore reactions added in DMs
        if not payload.guild_id:
            return
        if not payload.member:
            return
        if payload.member.bot:
            return
        guild = self.bot.get_guild(payload.guild_id)
        if not guild:
            return
        chan = guild.get_channel(payload.channel_id)
        if not chan:
            return
        try:
            msg = await chan.fetch_message(payload.message_id)
            if not msg:
                return
        except (discord.NotFound, discord.Forbidden):
            return
        # Ignore reactions added to a message that a bot sent
        if msg.author.bot:
            return
        # Ignore people adding reactions to their own messages
        if msg.author.id == payload.user_id:
            return

        now = datetime.now()
        gid = payload.guild_id
        giver_id = str(payload.user_id)
        giver = payload.member
        receiver = msg.author

        can_give = False
        if giver_id not in self.stars[gid]:
            self.stars[gid][giver_id] = now
            can_give = True

        if not can_give:
            cooldown = self.data[gid]["starcooldown"]
            last_given = self.stars[gid][giver_id]
            td = (now - last_given).total_seconds()
            if td > cooldown:
                self.stars[gid][giver_id] = now
                can_give = True

        if not can_give:
            return

        self.data[gid]["users"][str(receiver.id)]["stars"] += 1
<<<<<<< HEAD
=======

        if not self.data[gid]["starmention"]:
            return

        if chan.permissions_for(guild.me).send_messages:
            with contextlib.suppress(discord.HTTPException):
                await chan.send(
                    _(
                        f"**{giver.name}** just gave a star to **{receiver.name}**!"
                    ),
                    delete_after=60
                )
>>>>>>> 68f8f764

    @commands.Cog.listener("on_message")
    async def messages(self, message: discord.Message):
        # If message object is None for some reason
        if not message:
            return
        # If message was from a bot
        if message.author.bot:
            return
        # If message wasn't sent in a guild
        if not message.guild:
            return
        # Check if guild is in the master ignore list
        if str(message.guild.id) in self.ignored_guilds:
            return
        # Check if cog is disabled
        if await self.bot.cog_disabled_in_guild(self, message.guild):
            return
        # Check whether the message author isn't on allowlist/blocklist
        if not await self.bot.allowed_by_whitelist_blacklist(message.author):
            return
        await self.message_handler(message)

    async def initialize(self):
        self.ignored_guilds = await self.config.ignored_guilds()
        self.cache_seconds = await self.config.cache_seconds()
        allclean = []
        for guild in self.bot.guilds:
            gid = guild.id
            data = await self.config.guild(guild).all()
            cleaned, newdata = self.cleanup(data.copy())
            if cleaned:
                data = newdata
                for i in cleaned:
                    if i not in allclean:
                        allclean.append(i)
                log.info(f"Cleaned up {guild.name} config")
            if gid not in self.data:
                self.data[gid] = data
                self.stars[gid] = {}
                self.voice[gid] = {}
                self.lastmsg[gid] = {}
        if allclean and self.first_run:
            log.info(allclean)
            await self.save_cache()
        self.first_run = False

    @staticmethod
    def cleanup(data: dict) -> tuple:
        conf = data.copy()
        cleaned = []
        # Check prestige data
        if conf["prestigedata"]:
            for prestige_level, prestige_data in conf["prestigedata"].items():
                # Make sure emoji data is a dict
                if isinstance(prestige_data["emoji"], dict):
                    continue
                # Fix old string emoji data
                conf["prestigedata"][prestige_level]["emoji"] = {"str": prestige_data["emoji"], "url": None}
                t = "prestige data fix"
                if t not in cleaned:
                    cleaned.append(t)

        # Check players
        for uid, user in conf["users"].items():
            # Fix any missing keys
            if "full" not in user:
                conf["users"][uid]["full"] = True
                cleaned.append("background not in playerstats")
            if "background" not in user:
                conf["users"][uid]["background"] = None
                cleaned.append("background not in playerstats")
            if "stars" not in user:
                conf["users"][uid]["stars"] = 0
                cleaned.append("stars not in playerstats")
            if "colors" not in user:
                conf["users"][uid]["colors"] = {"name": None, "stat": None, "levelbar": None}
                cleaned.append("colors not in playerstats")
            if "levelbar" not in conf["users"][uid]["colors"]:
                conf["users"][uid]["colors"]["levelbar"] = None
                cleaned.append("levelbar not in colors")

            # Make sure all related stats are not strings
            for k, v in user.items():
                skip = ["background", "emoji", "full", "colors"]
                if k in skip:
                    continue
                if isinstance(v, int) or isinstance(v, float):
                    continue
                conf["users"][uid][k] = int(v) if v is not None else 0
                cleaned.append(f"{k} stat should be int")

            # Check prestige settings
            if not user["prestige"]:
                continue
            if user["emoji"] is None:
                continue
            # Fix profiles with the old prestige emoji string
            if isinstance(user["emoji"], str):
                conf["users"][uid]["emoji"] = {"str": user["emoji"], "url": None}
                cleaned.append("old emoji schema in profile")
            prest_key = str(user["prestige"])
            if prest_key not in data["prestigedata"]:
                continue
            # See if there are updated prestige settings to get the new url from
            if conf["users"][uid]["emoji"]["url"] != data["prestigedata"][prest_key]["emoji"]["url"]:
                conf["users"][uid]["emoji"]["url"] = data["prestigedata"][prest_key]["emoji"]["url"]
                cleaned.append("updated profile emoji url")
        return cleaned, data

    async def save_cache(self, target_guild: discord.guild = None):
        if not target_guild:
            await self.config.ignored_guilds.set(self.ignored_guilds)
            await self.config.cache_seconds.set(self.cache_seconds)

        cache = self.data.copy()
        for gid, data in cache.items():
            if target_guild and target_guild.id != gid:
                continue
            guild = self.bot.get_guild(gid)
            if not guild:
                continue
            await self.config.guild(guild).set(data)

    def init_user(self, guild_id: int, user_id: str):
        self.data[guild_id]["users"][user_id] = {
            "xp": 0,
            "voice": 0,  # Seconds
            "messages": 0,
            "level": 0,
            "prestige": 0,
            "emoji": None,
            "stars": 0,
            "background": None,
            "full": True,
            "colors": {"name": None, "stat": None, "levelbar": None}
        }

    async def check_levelups(self, guild_id: int, user_id: str, message: discord.Message = None):
        base = self.data[guild_id]["base"]
        exp = self.data[guild_id]["exp"]
        user = self.data[guild_id]["users"][user_id]
        background = user["background"]
        level = user["level"]
        xp = user["xp"]
        maybe_new_level = get_level(int(xp), base, exp)
        if maybe_new_level == level:
            return
        guild = self.bot.get_guild(guild_id)
        if not guild:
            return
        self.data[guild_id]["users"][user_id]["level"] = maybe_new_level
        await self.level_up(guild, user_id, maybe_new_level, background, message)

    # User has leveled up, send message and check if any roles are associated with it
    async def level_up(
            self, guild: discord.guild, user: str, new_level: int, bg: str = None, message: discord.Message = None):
        t1 = monotonic()
        conf = self.data[guild.id]
        levelroles = conf["levelroles"]
        roleperms = guild.me.guild_permissions.manage_roles
        autoremove = conf["autoremove"]
        dm = conf["notifydm"]
        mention = conf["mention"]
        channel = conf["notifylog"]

        channel = guild.get_channel(channel) if channel else None
        if message and not channel:
            channel = message.channel

        perms = channel.permissions_for(guild.me).send_messages if channel else False
        can_send = True if perms else False

        usepics = conf["usepics"]
        can_send_attachments = False
        if channel:
            can_send_attachments = channel.permissions_for(guild.me).attach_files
        member = guild.get_member(int(user))
        if not member:
            return
        mentionuser = member.mention
        name = member.name
        pfp = None
        try:
            if DPY2:
                if member.avatar:
                    pfp = member.avatar.url
            else:
                pfp = member.avatar_url
        except AttributeError:
            log.warning(f"Failed to get avatar url for {member.name} in {guild.name}. DPY2 = {DPY2}")

        # Send levelup messages
        if not usepics:
            if dm:
                await member.send(_(f"You have just reached level {new_level} in {guild.name}!"))
            color = member.colour
            embed = discord.Embed(
                description=_(f"**Just reached level {new_level}!**"),
                color=color
            )
            embed.set_author(name=name, icon_url=pfp)
            if channel and can_send:
                if mention:
                    await channel.send(mentionuser, embed=embed)
                else:
                    await channel.send(embed=embed)

        else:
            # Generate LevelUP Image
            banner = bg if bg else await self.get_banner(member)

            color = str(member.colour)
            if color == "#000000":  # Don't use default color
                color = str(discord.Color.random())
            color = hex_to_rgb(color)
            args = {
                'bg_image': banner,
                'profile_image': pfp,
                'level': new_level,
                'color': color,
            }
            img = await self.gen_levelup_img(args)
            temp = BytesIO()
            temp.name = f"{member.id}.webp"
            img.save(temp, format="WEBP")
            temp.seek(0)
            file = discord.File(temp)
            if dm:
                await member.send(f"You just leveled up in {guild.name}!", file=file)

            else:
                if channel and can_send and can_send_attachments:
                    if mention:
                        await channel.send(_(f"**{mentionuser} just leveled up!**"), file=file)
                    else:
                        await channel.send(_(f"**{name} just leveled up!**"), file=file)
                else:
                    log.warning(f"Bot cant send LevelUp alert to log channel in {guild.name}")

        if not roleperms:
            # log.warning(f"Bot can't manage roles in {guild.name}")
            return
        if not levelroles:
            return
        # Role adding/removal
        if not autoremove:  # Level roles stack
            for level, role_id in levelroles.items():
                if int(level) <= int(new_level):  # Then give user that role since they should stack
                    role = guild.get_role(int(role_id))
                    if not role:
                        continue
                    if role not in member.roles:
                        await member.add_roles(role)
        else:  # No stacking so add role and remove the others below that level
            role_applied = False
            if str(new_level) in levelroles:
                role_id = levelroles[str(new_level)]
                role = guild.get_role(int(role_id))
                if role not in member.roles:
                    await member.add_roles(role)
                    role_applied = True

            # Remove any previous roles, but only if a new role was applied
            if new_level > 1 and role_applied:
                for role in member.roles:
                    for level, role_id in levelroles.items():
                        if role.id != role_id:
                            continue
                        if int(level) >= new_level:
                            continue
                        await member.remove_roles(role)

        t = int((monotonic() - t1) * 1000)
        loop = self.looptimes["lvlassignavg"]
        if not loop:
            self.looptimes["lvlassignavg"] = t
        else:
            self.looptimes["lvlassignavg"] = int((loop + t) / 2)

    async def message_handler(self, message: discord.Message):
        now = datetime.now()
        guild = message.guild
        gid = guild.id
        if gid not in self.data:
            await self.initialize()
        conf = self.data[gid]
        xpmin = int(conf["xp"][0])
        xpmax = int(conf["xp"][1]) + 1
        xp = random.choice(range(xpmin, xpmax))
        bonuses = conf["rolebonuses"]["msg"]
        bonusrole = None

        users = self.data[gid]["users"]
        uid = str(message.author.id)
        if uid not in users:
            self.init_user(gid, uid)

        # Whether to award xp
        addxp = False
        if uid not in self.lastmsg[gid]:
            addxp = True
        else:
            td = (now - self.lastmsg[gid][uid]).total_seconds()
            if td > conf["cooldown"]:
                addxp = True

        # Ignored stuff
        for role in message.author.roles:
            rid = str(role.id)
            if role.id in conf["ignoredroles"]:
                addxp = False
            if rid in bonuses:
                bonusrole = rid
        if message.channel.id in conf["ignoredchannels"]:
            addxp = False
        if int(uid) in conf["ignoredusers"]:
            addxp = False

        if conf["length"]:  # Make sure message meets minimum length requirements
            if len(message.content) < conf["length"]:
                addxp = False

        if addxp:  # Give XP
            self.lastmsg[gid][uid] = now
            self.data[gid]["users"][uid]["xp"] += xp
            if bonusrole:
                bonusrange = bonuses[bonusrole]
                bmin = int(bonusrange[0])
                bmax = int(bonusrange[1]) + 1
                bxp = random.choice(range(bmin, bmax))
                self.data[gid]["users"][uid]["xp"] += bxp
        self.data[gid]["users"][uid]["messages"] += 1
        await self.check_levelups(gid, uid, message)

    async def check_voice(self, guild: discord.guild):
        jobs = []
        gid = guild.id
        if str(gid) in self.ignored_guilds:
            return
        if gid not in self.data:
            await self.initialize()

        conf = self.data[gid]
        xp_per_minute = conf["voicexp"]
        bonuses = conf["rolebonuses"]["voice"]
        bonusrole = None
        for member in guild.members:
            if member.bot:
                continue
            now = datetime.now()
            uid = str(member.id)
            voice_state = member.voice
            if not voice_state:  # Only cache if user is in a vc
                if uid in self.voice[gid]:
                    del self.voice[gid][uid]
                continue

            if uid not in self.voice[gid]:
                self.voice[gid][uid] = now
            if uid not in self.data[gid]["users"]:
                self.init_user(gid, uid)

            ts = self.voice[gid][uid]
            td = (now - ts).total_seconds()
            xp_to_give = (td / 60) * xp_per_minute
            addxp = True
            # Ignore muted users
            if conf["muted"] and voice_state.self_mute:
                addxp = False
            # Ignore deafened users
            if conf["deafened"] and voice_state.self_deaf:
                addxp = False
            # Ignore offline/invisible users
            if conf["invisible"] and member.status.name == "offline":
                addxp = False
            # Ignore if user is only one in channel
            in_voice = 0
            for mem in voice_state.channel.members:
                if mem.bot:
                    continue
                in_voice += 1
            if conf["solo"] and in_voice <= 1:
                addxp = False
            # Check ignored roles
            for role in member.roles:
                rid = str(role.id)
                if role.id in conf["ignoredroles"]:
                    addxp = False
                if rid in bonuses:
                    bonusrole = rid
            # Check ignored users
            if int(uid) in conf["ignoredusers"]:
                addxp = False
            # Check ignored channels
            if voice_state.channel.id in conf["ignoredchannels"]:
                addxp = False
            if addxp:
                self.data[gid]["users"][uid]["xp"] += xp_to_give
                if bonusrole:
                    bonusrange = bonuses[bonusrole]
                    bmin = int(bonusrange[0])
                    bmax = int(bonusrange[1]) + 1
                    bxp = random.choice(range(bmin, bmax))
                    self.data[gid]["users"][uid]["xp"] += bxp
            self.data[gid]["users"][uid]["voice"] += td
            self.voice[gid][uid] = now
            jobs.append(self.check_levelups(gid, uid))
        await asyncio.gather(*jobs)

    @tasks.loop(seconds=20)
    async def voice_checker(self):
        t = monotonic()
        vtasks = []
        for guild in self.bot.guilds:
            vtasks.append(self.check_voice(guild))
        await asyncio.gather(*vtasks)
        t = int((monotonic() - t) * 1000)
        loop = self.looptimes["checkvoice"]
        if not loop:
            self.looptimes["checkvoice"] = t
        else:
            self.looptimes["checkvoice"] = int((loop + t) / 2)

    @voice_checker.before_loop
    async def before_voice_checker(self):
        await self.bot.wait_until_red_ready()
        await asyncio.sleep(60)
        # if self.first_run:
        #     await self.initialize()
        log.info("Voice checker running")

    @tasks.loop(minutes=3)
    async def cache_dumper(self):
        t = monotonic()
        await self.save_cache()
        t = int((monotonic() - t) * 1000)
        loop = self.looptimes["cachedump"]
        if not loop:
            self.looptimes["cachedump"] = t
        else:
            self.looptimes["cachedump"] = int((loop + t) / 2)

    @cache_dumper.before_loop
    async def before_cache_dumper(self):
        await self.bot.wait_until_red_ready()
        await asyncio.sleep(300)
        log.info("Cache dumber ready")

    @commands.group(name="levelset", aliases=["lset", "lvlset", "levelup"])
    @commands.admin()
    @commands.guild_only()
    async def lvl_group(self, ctx: commands.Context):
        """Access LevelUP setting commands"""
        pass

    @lvl_group.command(name="view")
    async def view_settings(self, ctx: commands.Context):
        """View all LevelUP settings"""
        conf = self.data[ctx.guild.id]

        levelroles = conf["levelroles"]
        igchannels = conf["ignoredchannels"]
        igroles = conf["ignoredroles"]
        igusers = conf["ignoredusers"]
        prestige = conf["prestige"]
        pdata = conf["prestigedata"]
        stacking = conf["stackprestigeroles"]
        xp = conf["xp"]
        xpbonus = conf["rolebonuses"]["msg"]
        voicexp = conf["voicexp"]
        voicexpbonus = conf["rolebonuses"]["voice"]
        cooldown = conf["cooldown"]
        base = conf["base"]
        exp = conf["exp"]
        length = conf["length"]
        autoremove = conf["autoremove"]
        muted = conf["muted"]
        solo = conf["solo"]
        deafended = conf["deafened"]
        invisible = conf["invisible"]
        notifydm = conf["notifydm"]
        mention = conf["mention"]
        starcooldown = conf["starcooldown"]
        starmention = conf["starmention"]
        sc = time_formatter(starcooldown)
        notifylog = ctx.guild.get_channel(conf["notifylog"])
        if not notifylog:
            notifylog = conf["notifylog"]
        else:
            notifylog = notifylog.mention

        msg = f"**Messages**\n" \
              f"`Message XP:       `{xp[0]}-{xp[1]}\n" \
              f"`Min Msg Length:   `{length}\n" \
              f"`Cooldown:         `{cooldown} seconds\n" \
              f"**Voice**\n" \
              f"`Voice XP:         `{voicexp} per minute\n" \
              f"`Ignore Muted:     `{muted}\n" \
              f"`Ignore Solo:      `{solo}\n" \
              f"`Ignore Deafened:  `{deafended}\n" \
              f"`Ignore Invisible: `{invisible}\n" \
              f"**Level Algorithm**\n" \
              f"`Base Multiplier:  `{base}\n" \
              f"`Exp Multiplier:   `{exp}\n" \
              f"**LevelUps**\n" \
              f"`Notify in DMs:    `{notifydm}\n" \
              f"`Mention User:     `{mention}\n" \
              f"`AutoRemove Roles: `{autoremove}\n" \
              f"`LevelUp Channel:  `{notifylog}\n" \
              f"**Stars**\n" \
              f"`Cooldown:         `{sc}\n" \
              f"`React Mention:    `{starmention}\n"
        if levelroles:
            msg += "**Levels**\n"
            for level, role_id in levelroles.items():
                role = ctx.guild.get_role(role_id)
                if role:
                    role = role.mention
                else:
                    role = role_id
                msg += f"`Level {level}: `{role}\n"
        if igchannels:
            msg += "**Ignored Channels**\n"
            for channel_id in igchannels:
                channel = ctx.guild.get_channel(channel_id)
                if channel:
                    channel = channel.mention
                else:
                    channel = channel_id
                msg += f"{channel}\n"
        if igroles:
            msg += "**Ignored Roles**\n"
            for role_id in igroles:
                role = ctx.guild.get_role(role_id)
                if role:
                    role = role.mention
                else:
                    role = role_id
                msg += f"{role}\n"
        if igusers:
            msg += "**Ignored Users**\n"
            for user_id in igusers:
                user = ctx.guild.get_member(user_id)
                if user:
                    user = user.mention
                else:
                    user = user_id
                msg += f"{user}\n"
        if prestige and pdata:
            msg += "**Prestige**\n" \
                   f"`Stack Roles: `{stacking}\n" \
                   f"`Level Req:  `{prestige}\n"
            for level, data in pdata.items():
                role_id = data["role"]
                role = ctx.guild.get_role(role_id)
                if role:
                    role = role.mention
                else:
                    role = role_id
                emoji = data["emoji"]
                msg += f"`Prestige {level}: `{role} - {emoji['str']}\n"
        embed = discord.Embed(
            title="LevelUp Settings",
            description=_(msg),
            color=discord.Color.random()
        )
        if voicexpbonus:
            text = ""
            for rid, bonusrange in voicexpbonus.items():
                role = ctx.guild.get_role(int(rid))
                if not role:
                    continue
                text += f"{role.name} - {bonusrange}\n"
            if text:
                embed.add_field(
                    name=_("Voice XP Bonus Roles"),
                    value=text
                )
        if xpbonus:
            text = ""
            for rid, bonusrange in xpbonus.items():
                role = ctx.guild.get_role(int(rid))
                if not role:
                    continue
                text += f"{role.name} - {bonusrange}\n"
            if text:
                embed.add_field(
                    name=_("Message XP Bonus Roles"),
                    value=text
                )
        await ctx.send(embed=embed)

    @lvl_group.group(name="admin")
    @commands.guildowner()
    async def admin_group(self, ctx: commands.Context):
        """
        Cog admin commands

        Reset levels, backup and restore cog data
        """
        pass

    @admin_group.command(name="profilecache")
    @commands.is_owner()
    async def set_profile_cache(self, ctx: commands.Context, seconds: int):
        """
        Set how long to keep profile images in cache
        When a user runs the profile command their generated image will be stored in cache to be reused for X seconds

        If profile embeds are enabled this setting will have no effect
        Set to 0 to effectively disable the cache
        """
        self.cache_seconds = int(seconds)
        await ctx.tick()
        await self.save_cache()

    @admin_group.command(name="globalreset")
    @commands.is_owner()
    async def reset_all(self, ctx: commands.Context):
        """Reset cog data for all guilds"""
        text = _("Are you sure you want to reset all stats and settings for the entire cog?") + " (y/n)"
        msg = await ctx.send(text)
        yes = await confirm(ctx)
        if not yes:
            text = _("Not resetting all guilds")
            return await msg.edit(content=text)
        for gid in self.data.copy():
            self.data[gid] = self.config.defaults["GUILD"]
        await msg.edit(content=_("Settings and stats for all guilds have been reset"))
        await ctx.tick()
        await self.save_cache()

    @admin_group.command(name="guildreset")
    async def reset_guild(self, ctx: commands.Context):
        """Reset cog data for this guild"""
        text = _("Are you sure you want to reset all stats and settings for this guild?") + " (y/n)"
        msg = await ctx.send(text)
        yes = await confirm(ctx)
        if not yes:
            text = _("Not resetting config")
            return await msg.edit(content=text)
        self.data[ctx.guild.id] = self.config.defaults["GUILD"]
        await msg.edit(content=_("All settings and stats reset"))
        await ctx.tick()
        await self.save_cache(ctx.guild)

    @admin_group.command(name="statreset")
    async def reset_xp(self, ctx: commands.Context):
        """Reset everyone's exp and level"""
        users = self.data[ctx.guild.id]["users"].copy()
        count = len(users.keys())
        text = _("Are you sure you want to reset ") + str(count) + _(" users' stats?") + " (y/n)"
        text += _("\nThis will reset their exp, voice time, messages, level, prestige and stars")
        msg = await ctx.send(text)
        yes = await confirm(ctx)
        if not yes:
            text = _("Not resetting user stats")
            return await msg.edit(content=text)
        async with ctx.typing():
            deleted = 0
            for uid, data in users.items():
                self.data[ctx.guild.id]["users"][uid]["xp"] = 0
                self.data[ctx.guild.id]["users"][uid]["voice"] = 0
                self.data[ctx.guild.id]["users"][uid]["messages"] = 0
                self.data[ctx.guild.id]["users"][uid]["level"] = 0
                self.data[ctx.guild.id]["users"][uid]["prestige"] = 0
                self.data[ctx.guild.id]["users"][uid]["stars"] = 0
                deleted += 1
            text = _("Reset stats for ") + str(deleted) + _(" users")
            await msg.edit(content=text)
        await ctx.tick()
        await self.save_cache(ctx.guild)

    @admin_group.command(name="looptimes")
    async def get_looptimes(self, ctx: commands.Context):
        """View current looptimes"""
        lt = self.looptimes
        text = f"`Voice Checker: `{lt['checkvoice']}ms\n" \
               f"`Cache Dumper:  `{lt['cachedump']}ms\n" \
               f"`Lvl Assignment: `{lt['lvlassignavg']}ms"
        embed = discord.Embed(
            title="Task Loop Times",
            description=_(text),
            color=discord.Color.random()
        )
        embed.set_footer(text=_("Units are the average times in milliseconds"))
        await ctx.send(embed=embed)

    @admin_group.command(name="globalbackup")
    @commands.is_owner()
    async def backup_cog(self, ctx):
        """Create a backup of the LevelUp config"""
        buffer = BytesIO(json.dumps(self.data).encode())
        buffer.name = f"LevelUp_GLOBAL_config_{int(datetime.now().timestamp())}.json"
        buffer.seek(0)
        file = discord.File(buffer)
        await ctx.send("Here is your LevelUp config", file=file)

    @admin_group.command(name="guildbackup")
    @commands.is_owner()
    async def backup_guild(self, ctx):
        """Create a backup of the LevelUp config"""
        buffer = BytesIO(json.dumps(self.data[ctx.guild.id]).encode())
        buffer.name = f"LevelUp_guild_config_{int(datetime.now().timestamp())}.json"
        buffer.seek(0)
        file = discord.File(buffer)
        await ctx.send("Here is your LevelUp config", file=file)

    @admin_group.command(name="globalrestore")
    @commands.is_owner()
    async def restore_cog(self, ctx: commands.Context):
        """
        Restore a global backup

        Attach the .json file to the command message to import
        """
        if not ctx.message.attachments:
            return await ctx.send(_("Attach your backup file to the message when using this command."))

        attachment_url = ctx.message.attachments[0].url
        try:
            async with aiohttp.ClientSession() as session:
                async with session.get(attachment_url) as resp:
                    config = await resp.json()
        except Exception as e:
            return await ctx.send(f"Error:{box(str(e), lang='python')}")

        if not all([key.isdigit() for key in config.keys()]):
            return await ctx.send(_("This is an invalid global config!"))

        for gid, data in config.items():
            cleaned, newdata = self.cleanup(data.copy())
            if cleaned:
                data = newdata

            self.data[int(gid)] = data

        await self.save_cache()
        await ctx.send(_("Config restored from backup file!"))

    @admin_group.command(name="guildrestore")
    @commands.guildowner()
    async def restore_guild(self, ctx: commands.Context):
        """
        Restore a guild backup

        Attach the .json file to the command message to import
        """
        if not ctx.message.attachments:
            return await ctx.send(_("Attach your backup file to the message when using this command."))

        attachment_url = ctx.message.attachments[0].url
        try:
            async with aiohttp.ClientSession() as session:
                async with session.get(attachment_url) as resp:
                    config = await resp.json()
        except Exception as e:
            return await ctx.send(f"Error:{box(str(e), lang='python')}")

        default = self.config.defaults["GUILD"]
        if not all([key in default for key in config.keys()]):
            return await ctx.send(_("This is an invalid guild config!"))
        cleaned, newdata = self.cleanup(config.copy())
        if cleaned:
            config = newdata
        self.data[ctx.guild.id] = config
        await self.save_cache()
        await ctx.send(_("Config restored from backup file!"))

    @admin_group.command(name="cache")
    @commands.is_owner()
    async def get_cache_size(self, ctx: commands.Context):
        """See how much RAM this cog's cache is using"""
        main = sys.getsizeof(self.data)
        msize = 0
        for conf in self.data.copy().values():
            msize += len(conf["users"].keys())
        voice = sys.getsizeof(self.voice)
        stars = sys.getsizeof(self.stars)
        profile = sys.getsizeof(self.profiles)

        cache_sec = self.cache_seconds

        total = sum([main, voice, stars, profile])

        text = f"`Main:      `{self.get_size(main)} ({humanize_number(msize)} users)\n" \
               f"`Voice:     `{self.get_size(voice)}\n" \
               f"`Stars:     `{self.get_size(stars)}\n" \
               f"`Profiles:  `{self.get_size(profile)}\n" \
               f"`Total:     `{self.get_size(total)}"

        em = discord.Embed(title=f"LevelUp {_('Cache')}", description=_(text), color=ctx.author.color)
        em.add_field(
            name=_("Profile Cache Time"),
            value=_(f"Generated profile images will stay in cache to be reused for {cache_sec} "
                    f"{'second' if cache_sec == 1 else 'seconds'} "
                    f"before being re-generated when a user runs the profile command")
        )
        await ctx.send(embed=em)

    @admin_group.command(name="importleveler")
    @commands.is_owner()
    async def import_from_leveler(self, ctx: commands.Context, yes_or_no: str):
        """
        Import data from Fixator's Leveler cog

        This will overwrite existing LevelUp level data and stars
        It will also import XP range level roles, and ignored channels
        *Obviously you will need Leveler loaded while you run this command*
        """
        if "y" not in yes_or_no:
            return await ctx.send(_("Not importing users"))
        leveler = self.bot.get_cog("Leveler")
        if not leveler:
            return await ctx.send(_("Leveler is not loaded, please load it and try again!"))
        config = await leveler.config.custom("MONGODB").all()
        if not config:
            return await ctx.send(_("Couldnt find mongo config"))

        # If leveler is installed then libs should import fine
        try:
            import subprocess
            from motor.motor_asyncio import AsyncIOMotorClient
            from pymongo import errors as mongoerrors
        except Exception as e:
            log.warning(f"pymongo Import Error: {e}")
            return await ctx.send(_("Failed to import modules"))

        # Try connecting to mongo
        if self._db_ready:
            self._db_ready = False
        self._disconnect_mongo()
        try:
            self.client = AsyncIOMotorClient(
                **{k: v for k, v in config.items() if not k == "db_name"}
            )
            await self.client.server_info()
            self.db = self.client[config["db_name"]]
            self._db_ready = True
        except (
                mongoerrors.ServerSelectionTimeoutError,
                mongoerrors.ConfigurationError,
                mongoerrors.OperationFailure,
        ) as e:
            log.warning(f"Failed to connect to MongoDB: {e}")
            self.client = None
            self.db = None
            return await ctx.send(_("Failed to connect to MongoDB"))

        # If everything is okay so far let the user know its working
        embed = discord.Embed(
            description=_(f"Importing users from Leveler..."),
            color=discord.Color.orange()
        )
        embed.set_thumbnail(url=LOADING)
        msg = await ctx.send(embed=embed)
        users_imported = 0
        # Now to start the importing
        async with ctx.typing():
            min_message_length = await leveler.config.message_length()
            mention = await leveler.config.mention()
            xp_range = await leveler.config.xp()
            for guild in self.bot.guilds:
                guild_id = str(guild.id)
                ignored_channels = await leveler.config.guild(guild).ignored_channels()
                self.data[guild.id]["ignoredchannels"] = ignored_channels
                self.data[guild.id]["length"] = int(min_message_length)
                self.data[guild.id]["mention"] = mention
                self.data[guild.id]["xp"] = xp_range

                server_roles = await self.db.roles.find_one({"server_id": guild_id})
                if server_roles:
                    for rolename, data in server_roles["roles"].items():
                        role = guild.get_role(rolename)
                        if not role:
                            continue
                        level_req = data["level"]
                        self.data[guild.id]["levelroles"][level_req] = role.id

                for user in guild.members:
                    user_id = str(user.id)
                    try:
                        userinfo = await self.db.users.find_one({"user_id": user_id})
                    except Exception as e:
                        log.info(f"No data found for {user.name}: {e}")
                        continue
                    if not userinfo:
                        continue
                    if user_id not in self.data[guild.id]["users"]:
                        self.init_user(guild.id, user_id)
                    servers = userinfo["servers"]

                    # Import levels
                    if guild_id in servers:
                        level = servers[guild_id]["level"]
                    else:
                        level = None
                    if level:
                        base = self.data[guild.id]["base"]
                        exp = self.data[guild.id]["exp"]
                        xp = get_xp(level, base, exp)
                        self.data[guild.id]["users"][user_id]["level"] = int(level)
                        self.data[guild.id]["users"][user_id]["xp"] = xp

                    # Import rep
                    self.data[guild.id]["users"][user_id]["stars"] = int(userinfo["rep"])
                    users_imported += 1

            embed = discord.Embed(
                description=_(f"Importing Complete!\n"
                              f"{users_imported} users imported"),
                color=discord.Color.green()
            )
            embed.set_thumbnail(url=LOADING)
            await msg.edit(embed=embed)
            self._disconnect_mongo()

    def _disconnect_mongo(self):
        if self.client:
            self.client.close()

    @admin_group.command(name="cleanup")
    @commands.guildowner()
    async def cleanup_guild(self, ctx: commands.Context):
        """
        Delete users no longer in the server

        Also cleans up any missing keys or discrepancies in the config
        """
        guild = ctx.guild
        members = [u.id for u in guild.members]
        cleanup = []
        savedusers = self.data[ctx.guild.id]["users"].copy()
        for user_id in savedusers:
            if int(user_id) not in members:
                cleanup.append(user_id)
        cleaned = 0
        for uid in cleanup:
            del self.data[ctx.guild.id]["users"][uid]
            cleaned += 1
        cleaned_data, newdat = self.cleanup(self.data[ctx.guild.id].copy())
        if not cleanup and not cleaned:
            return await ctx.send(_("Nothing to clean"))
        if cleaned:
            await ctx.send(
                _(
                    f"Deleted {cleaned} user IDs from the config that are no longer in the server.\n"
                    f"Also cleaned {len(cleaned_data)} config discrepancies in the process."
                )
            )
        else:
            await ctx.send(_(f"Deleted {cleaned} user IDs from the config that are no longer in the server"))
        await self.save_cache(ctx.guild)

    @lvl_group.group(name="messages")
    async def message_group(self, ctx: commands.Context):
        """Message settings"""

    @message_group.command(name="xp")
    async def set_xp(self, ctx: commands.Context, min_xp: int = 3, max_xp: int = 6):
        """
        Set message XP range
        Set the Min and Max amount of XP that a message can gain
        """
        xp = [min_xp, max_xp]
        self.data[ctx.guild.id]["xp"] = xp
        await ctx.send(_(f"Message XP range has been set to {min_xp} - {max_xp} per valid message"))
        await self.save_cache(ctx.guild)

    @message_group.command(name="rolebonus")
    async def msg_role_bonus(self, ctx: commands.Context, role: discord.Role, min_xp: int, max_xp: int):
        """
        Add a range of bonus XP to apply to certain roles

        This bonus applies to both messages and voice time

        Set both min and max to 0 to remove the role bonus
        """
        if not role:
            return await ctx.send(_("I cannot find that role"))
        if min_xp > max_xp:
            return await ctx.send(_("Max xp needs to be higher than min xp"))
        rid = str(role.id)
        xp = [min_xp, max_xp]
        rb = self.data[ctx.guild.id]["rolebonuses"]["msg"]

        if not min_xp and not max_xp:
            if rid not in rb:
                return await ctx.send(_("That role has no bonus xp associated with it"))
            del self.data[ctx.guild.id]["rolebonuses"]["msg"][rid]
            await ctx.send(_(f"Bonus xp for {role.name} has been removed"))
        else:
            self.data[ctx.guild.id]["rolebonuses"]["msg"][rid] = xp
            await ctx.send(_(f"Bonus xp for {role.name} has been set to {min_xp} - {max_xp}"))
        await self.save_cache(ctx.guild)

    @message_group.command(name="cooldown")
    async def set_cooldown(self, ctx: commands.Context, cooldown: int):
        """
        Cooldown threshold for message XP

        When a user sends a message they will have to wait X seconds before their message
        counts as XP gained
        """
        self.data[ctx.guild.id]["cooldown"] = cooldown
        await ctx.tick()
        await self.save_cache(ctx.guild)

    @message_group.command(name="length")
    async def set_length(self, ctx: commands.Context, minimum_length: int):
        """
        Set minimum message length for XP
        Minimum length a message must be to count towards XP gained

        Set to 0 to disable
        """
        self.data[ctx.guild.id]["length"] = minimum_length
        await ctx.tick()
        await self.save_cache(ctx.guild)

    @lvl_group.group(name="voice")
    async def voice_group(self, ctx: commands.Context):
        """Voice settings"""
        pass

    @voice_group.command(name="xp")
    async def set_voice_xp(self, ctx: commands.Context, voice_xp: int):
        """
        Set voice XP gain
        Sets the amount of XP gained per minute in a voice channel (default is 2)
        """
        self.data[ctx.guild.id]["voicexp"] = voice_xp
        await ctx.tick()
        await self.save_cache(ctx.guild)

    @voice_group.command(name="rolebonus")
    async def voice_role_bonus(self, ctx: commands.Context, role: discord.Role, min_xp: int, max_xp: int):
        """
        Add a range of bonus XP to apply to certain roles

        This bonus applies to voice time xp

        Set both min and max to 0 to remove the role bonus
        """
        if not role:
            return await ctx.send(_("I cannot find that role"))
        if min_xp > max_xp:
            return await ctx.send(_("Max xp needs to be higher than min xp"))
        rid = str(role.id)
        xp = [min_xp, max_xp]

        rb = self.data[ctx.guild.id]["rolebonuses"]["voice"]
        if not min_xp and not max_xp:
            if rid not in rb:
                return await ctx.send(_("That role has no bonus xp associated with it"))
            del self.data[ctx.guild.id]["rolebonuses"]["voice"][rid]
            await ctx.send(_(f"Bonus xp for {role.name} has been removed"))
        else:
            self.data[ctx.guild.id]["rolebonuses"]["voice"][rid] = xp
            await ctx.send(_(f"Bonus xp for {role.name} has been set to {min_xp} - {max_xp}"))
        await self.save_cache(ctx.guild)

    @voice_group.command(name="muted")
    async def ignore_muted(self, ctx: commands.Context):
        """
        Ignore muted voice users
        Toggle whether self-muted users in a voice channel can gain voice XP
        """
        muted = self.data[ctx.guild.id]["muted"]
        if muted:
            self.data[ctx.guild.id]["muted"] = False
            await ctx.send(_("Self-Muted users can now gain XP while in a voice channel"))
        else:
            self.data[ctx.guild.id]["muted"] = True
            await ctx.send(_("Self-Muted users can no longer gain XP while in a voice channel"))
        await self.save_cache(ctx.guild)

    @voice_group.command(name="solo")
    async def ignore_solo(self, ctx: commands.Context):
        """
        Ignore solo voice users
        Toggle whether solo users in a voice channel can gain voice XP
        """
        solo = self.data[ctx.guild.id]["solo"]
        if solo:
            self.data[ctx.guild.id]["solo"] = False
            await ctx.send(_("Solo users can now gain XP while in a voice channel"))
        else:
            self.data[ctx.guild.id]["solo"] = True
            await ctx.send(_("Solo users can no longer gain XP while in a voice channel"))
        await self.save_cache(ctx.guild)

    @voice_group.command(name="deafened")
    async def ignore_deafened(self, ctx: commands.Context):
        """
        Ignore deafened voice users
        Toggle whether deafened users in a voice channel can gain voice XP
        """
        deafened = self.data[ctx.guild.id]["deafened"]
        if deafened:
            self.data[ctx.guild.id]["deafened"] = False
            await ctx.send(_("Deafened users can now gain XP while in a voice channel"))
        else:
            self.data[ctx.guild.id]["deafened"] = True
            await ctx.send(_("Deafened users can no longer gain XP while in a voice channel"))
        await self.save_cache(ctx.guild)

    @voice_group.command(name="invisible")
    async def ignore_invisible(self, ctx: commands.Context):
        """
        Ignore invisible voice users
        Toggle whether invisible users in a voice channel can gain voice XP
        """
        invisible = self.data[ctx.guild.id]["invisible"]
        if invisible:
            self.data[ctx.guild.id]["invisible"] = False
            await ctx.send(_("Invisible users can now gain XP while in a voice channel"))
        else:
            self.data[ctx.guild.id]["invisible"] = True
            await ctx.send(_("Invisible users can no longer gain XP while in a voice channel"))
        await self.save_cache(ctx.guild)

    @lvl_group.command(name="addxp")
    async def add_xp(self, ctx: commands.Context, user_or_role: Union[discord.Member, discord.Role], xp: int):
        """Add XP to a user or role"""
        gid = ctx.guild.id
        if not user_or_role:
            return await ctx.send(_("I cannot find that user or role"))
        if isinstance(user_or_role, discord.Member):
            uid = str(user_or_role.id)
            if uid not in self.data[gid]["users"]:
                self.init_user(gid, uid)
            self.data[gid]["users"][uid]["xp"] += xp
            await ctx.send(_(f"{xp} xp has been added to {user_or_role.name}"))
        else:
            users = []
            for user in ctx.guild.members:
                if user.bot:
                    continue
                if user_or_role in user.roles:
                    users.append(str(user.id))
            for uid in users:
                if uid not in self.data[gid]["users"]:
                    self.init_user(gid, uid)
                self.data[gid]["users"][uid]["xp"] += xp
            await ctx.send(_(f"Added {xp} xp to {len(users)} users that had the {user_or_role.name} role"))
        await self.save_cache(ctx.guild)

    @lvl_group.command(name="setlevel")
    async def set_user_level(self, ctx: commands.Context, user: discord.Member, level: int):
        """Set a user to a specific level"""
        conf = self.data[ctx.guild.id]
        uid = str(user.id)
        if uid not in conf["users"]:
            return await ctx.send(_("There is no data for that user!"))

        base = conf["base"]
        exp = conf["exp"]
        xp = get_xp(int(level), base, exp)
        conf["users"][uid]["level"] = int(level)
        conf["users"][uid]["xp"] = xp
        await ctx.send(_(f"User {user.name} is now level {level}"))

    @lvl_group.group(name="algorithm")
    async def algo_edit(self, ctx: commands.Context):
        """Customize the leveling algorithm for your guild"""
        pass

    @algo_edit.command(name="base")
    async def set_base(self, ctx: commands.Context, base_multiplier: int):
        """
        Base multiplier for the leveling algorithm

        Affects leveling on a more linear scale(higher values makes leveling take longer)
        """
        self.data[ctx.guild.id]["base"] = base_multiplier
        await ctx.tick()
        await self.save_cache(ctx.guild)

    @algo_edit.command(name="exp")
    async def set_exp(self, ctx: commands.Context, exponent_multiplier: Union[int, float]):
        """
        Exponent multiplier for the leveling algorithm

        Affects leveling on an exponential scale(higher values makes leveling take exponentially longer)
        """
        self.data[ctx.guild.id]["exp"] = exponent_multiplier
        await ctx.tick()
        await self.save_cache(ctx.guild)

    @lvl_group.command(name="embeds")
    async def toggle_embeds(self, ctx: commands.Context):
        """Toggle using embeds or generated pics"""
        usepics = self.data[ctx.guild.id]["usepics"]
        if usepics:
            self.data[ctx.guild.id]["usepics"] = False
            await ctx.send(_("LevelUp will now use **embeds** instead of generated images"))
        else:
            self.data[ctx.guild.id]["usepics"] = True
            await ctx.send(_("LevelUp will now use **generated images** instead of embeds"))
        await self.save_cache(ctx.guild)

    @lvl_group.command(name="seelevels")
    async def see_levels(self, ctx: commands.Context):
        """
        Test the level algorithm
        View the first 20 levels using the current algorithm to test experience curve
        """
        conf = self.data[ctx.guild.id]
        base = conf["base"]
        exp = conf["exp"]
        cd = conf["cooldown"]
        xp_range = conf["xp"]
        msg = ""
        table = []
        x = []
        y = []
        for i in range(1, 21):
            xp = get_xp(i, base, exp)
            msg += f"Level {i}: {xp} XP Needed\n"
            time = time_to_level(i, base, exp, cd, xp_range)
            time = time_formatter(time)
            table.append([i, xp, time])
            x.append(i)
            y.append(xp)
        headers = ["Level", "XP Needed", "AproxTime"]
        data = tabulate.tabulate(table, headers, tablefmt="presto")
        with plt.style.context("dark_background"):
            plt.plot(x, y, color="xkcd:green", label="Total", linewidth=0.7)
            plt.xlabel(f"Level", fontsize=10)
            plt.ylabel(f"Experience", fontsize=10)
            plt.title("XP Curve")
            plt.grid(axis="y")
            plt.grid(axis="x")
            result = BytesIO()
            plt.savefig(result, format="png", dpi=200)
            plt.close()
            result.seek(0)
            file = discord.File(result, filename="lvlexample.png")
            img = "attachment://lvlexample.png"
        example = "XP required for a level = Base * Level^Exp\n\n" \
                  "Approx time is the time it would take for a user to reach a level if they " \
                  "typed every time the cooldown expired non stop without sleeping or taking " \
                  "potty breaks."
        embed = discord.Embed(
            title="Level Example",
            description=_(f"`Base Multiplier:  `{base}\n"
                          f"`Exp Multiplier:   `{exp}\n"
                          f"`Experience Range: `{xp_range}\n"
                          f"`Message Cooldown: `{cd}\n"
                          f"{box(example)}\n"
                          f"{box(data, lang='python')}"),
            color=discord.Color.random()
        )
        embed.set_image(url=img)
        await ctx.send(embed=embed, file=file)

    @lvl_group.command(name="dm")
    async def toggle_dm(self, ctx: commands.Context):
        """
        Toggle DM notifications
        Toggle whether LevelUp messages are DM'd to the user
        """
        notifydm = self.data[ctx.guild.id]["notifydm"]
        if notifydm:
            self.data[ctx.guild.id]["notifydm"] = False
            await ctx.send(_("Users will no longer be DM'd when they level up"))
        else:
            self.data[ctx.guild.id]["notifydm"] = True
            await ctx.send(_("Users will now be DM'd when they level up"))
        await self.save_cache(ctx.guild)

    @lvl_group.command(name="mention")
    async def toggle_mention(self, ctx: commands.Context):
        """
        Toggle levelup mentions
        Toggle whether the user in mentioned in LevelUp messages
        """
        mention = self.data[ctx.guild.id]["mention"]
        if mention:
            self.data[ctx.guild.id]["mention"] = False
            await ctx.send(_("Mentions **Disabled**"))
        else:
            self.data[ctx.guild.id]["mention"] = True
            await ctx.send(_("Mentions **Enabled**"))
        await self.save_cache(ctx.guild)

    @lvl_group.command(name="starmention")
    async def toggle_starmention(self, ctx: commands.Context):
        """
        Toggle star reaction mentions
        Toggle whether the bot mentions that a user reacted to a message with a star
        """
        mention = self.data[ctx.guild.id]["starmention"]
        if mention:
            self.data[ctx.guild.id]["starmention"] = False
            await ctx.send(_("Star reaction mentions **Disabled**"))
        else:
            self.data[ctx.guild.id]["starmention"] = True
            await ctx.send(_("Star reaction mention **Enabled**"))
        await self.save_cache(ctx.guild)

    @lvl_group.command(name="levelchannel")
    async def set_level_channel(self, ctx: commands.Context, levelup_channel: discord.TextChannel = None):
        """
        Set LevelUP message channel
        Set a channel for all level up messages to send to
        """
        if not levelup_channel:
            self.data[ctx.guild.id]["notifylog"] = None
            await ctx.send(
                _("LevelUp channel has been **Disabled**\n"
                  "level up messages will now happen in the channel the user is in")
            )
        else:
            perms = levelup_channel.permissions_for(ctx.guild.me).send_messages
            if not perms:
                return await ctx.send(_(f"I do not have permission to send messages to that channel."))
            self.data[ctx.guild.id]["notifylog"] = levelup_channel.id
            await ctx.send(_(f"LevelUp channel has been set to {levelup_channel.mention}"))
        await self.save_cache(ctx.guild)

    @lvl_group.command(name="starcooldown")
    async def set_star_cooldown(self, ctx: commands.Context, time_in_seconds: int):
        """
        Set the star cooldown

        Users can give another user a star every X seconds
        """
        self.data[ctx.guild.id]["starcooldown"] = time_in_seconds
        await ctx.tick()
        await self.save_cache(ctx.guild)

    @lvl_group.group(name="roles")
    async def level_roles(self, ctx: commands.Context):
        """Level role assignment"""

    @level_roles.command(name="initialize")
    async def init_roles(self, ctx: commands.Context):
        """
        Initialize level roles

        This command is for if you added level roles after users have achieved that level,
        it will apply all necessary roles to a user according to their level and prestige
        """
        guild = ctx.guild
        perms = guild.me.guild_permissions.manage_roles
        if not perms:
            return await ctx.send(_("I dont have the proper permissions to manage roles!"))
        roles_added = 0
        roles_removed = 0
        embed = discord.Embed(
            description="Adding roles, this may take a while...",
            color=discord.Color.magenta()
        )
        embed.set_thumbnail(url=LOADING)
        msg = await ctx.send(embed=embed)
        async with ctx.typing():
            conf = self.data[ctx.guild.id].copy()
            level_roles = conf["levelroles"]
            prestiges = conf["prestigedata"]
            autoremove = conf["autoremove"]
            users = conf["users"]
            for user_id, data in users.items():
                user = guild.get_member(int(user_id))
                if not user:
                    continue
                user_level = data["level"]
                prestige_level = data["prestige"]
                if autoremove:
                    highest_level = ""
                    for lvl, role_id in level_roles.items():
                        if int(lvl) <= int(user_level):
                            highest_level = lvl
                    if highest_level:
                        role = level_roles[highest_level]
                        role = guild.get_role(int(role))
                        if role:
                            await user.add_roles(role)
                            roles_added += 1
                            for r in user.roles:
                                if r.id in level_roles.values() and r.id != role.id:
                                    await user.remove_roles(r)
                                    roles_removed += 1
                    highest_prestige = ""
                    for plvl, prole in prestiges.items():
                        if int(plvl) <= int(prestige_level):
                            highest_prestige = plvl
                    if highest_prestige:
                        role = prestiges[highest_prestige]
                        role = guild.get_role(int(role))
                        if role:
                            await user.add_roles(role)
                            roles_added += 1
                else:
                    for lvl, role_id in level_roles.items():
                        role = guild.get_role(int(role_id))
                        if role and int(lvl) <= int(user_level):
                            await user.add_roles(role)
                            roles_added += 1
                    for lvl, role_id in prestiges.items():
                        role = guild.get_role(int(role_id))
                        if role and int(lvl) <= int(prestige_level):
                            await user.add_roles(role)
                            roles_added += 1
        embed = discord.Embed(
            description=_(f"Initialization complete! Added {roles_added} roles and removed {roles_removed}."),
            color=discord.Color.green()
        )
        await msg.edit(embed=embed)

    @level_roles.command(name="autoremove")
    async def toggle_autoremove(self, ctx: commands.Context):
        """Automatic removal of previous level roles"""
        autoremove = self.data[ctx.guild.id]["autoremove"]
        if autoremove:
            self.data[ctx.guild.id]["autoremove"] = False
            await ctx.send(_("Automatic role removal **Disabled**"))
        else:
            self.data[ctx.guild.id]["autoremove"] = True
            await ctx.send(_("Automatic role removal **Enabled**"))
        await self.save_cache(ctx.guild)

    @level_roles.command(name="add")
    async def add_level_role(self, ctx: commands.Context, level: str, role: discord.Role):
        """Assign a role to a level"""
        perms = ctx.guild.me.guild_permissions.manage_roles
        if not perms:
            return await ctx.send(_("I do not have permission to manage roles"))
        if level in self.data[ctx.guild.id]["levelroles"]:
            overwrite = "Overwritten"
        else:
            overwrite = "Set"
        self.data[ctx.guild.id]["levelroles"][level] = role.id
        await ctx.send(_(f"Level {level} has been {overwrite} as {role.mention}"))
        await self.save_cache(ctx.guild)

    @level_roles.command(name="del")
    async def del_level_role(self, ctx: commands.Context, level: str):
        """Assign a role to a level"""
        if level in self.data[ctx.guild.id]["levelroles"]:
            del self.data[ctx.guild.id]["levelroles"][level]
            await ctx.send(_("Level role has been deleted!"))
            await self.save_cache(ctx.guild)
        else:
            await ctx.send(_("Level doesnt exist!"))

    @lvl_group.group(name="prestige")
    async def prestige_settings(self, ctx: commands.Context):
        """Level Prestige Settings"""
        pass

    @prestige_settings.command(name="level")
    async def prestige_level(self, ctx: commands.Context, level: int):
        """
        Set the level required to prestige
        Set to 0 to disable prestige
        """
        self.data[ctx.guild.id]["prestige"] = level
        await ctx.tick()
        await self.save_cache(ctx.guild)

    @prestige_settings.command(name="autoremove")
    async def toggle_prestige_autoremove(self, ctx: commands.Context):
        """Automatic removal of previous prestige level roles"""
        autoremove = self.data[ctx.guild.id]["stackprestigeroles"]
        if autoremove:
            self.data[ctx.guild.id]["stackprestigeroles"] = False
            await ctx.send(_("Automatic prestige role removal **Disabled**"))
        else:
            self.data[ctx.guild.id]["stackprestigeroles"] = True
            await ctx.send(_("Automatic prestige role removal **Enabled**"))
        await self.save_cache(ctx.guild)

    @staticmethod
    def get_twemoji(emoji: str):
        # Thanks Fixator!
        emoji_unicode = []
        for char in emoji:
            char = hex(ord(char))[2:]
            emoji_unicode.append(char)
        if "200d" not in emoji_unicode:
            emoji_unicode = list(filter(lambda c: c != "fe0f", emoji_unicode))
        emoji_unicode = "-".join(emoji_unicode)
        return f"https://twemoji.maxcdn.com/v/latest/72x72/{emoji_unicode}.png"

    @prestige_settings.command(name="add")
    async def add_pres_data(
            self,
            ctx: commands.Context,
            prestige_level: str,
            role: discord.Role,
            emoji: Union[discord.Emoji, discord.PartialEmoji, str]
    ):
        """
        Add a prestige level role
        Add a role and emoji associated with a specific prestige level

        When a user prestiges, they will get that role and the emoji will show on their profile
        """
        if not prestige_level.isdigit():
            return await ctx.send(_("prestige_level must be a number!"))
        url = self.get_twemoji(emoji) if isinstance(emoji, str) else emoji.url
        self.data[ctx.guild.id]["prestigedata"][prestige_level] = {
            "role": role.id,
            "emoji": {"str": str(emoji), "url": url}
        }
        await ctx.tick()
        await self.save_cache(ctx.guild)

    @commands.command(name="etest", hidden=True)
    async def e_test(self, ctx, emoji: Union[discord.Emoji, discord.PartialEmoji, str]):
        """Test emoji urls"""
        if isinstance(emoji, str):
            em = self.get_twemoji(emoji)
            await ctx.send(em)
        else:
            await ctx.send(emoji.url)

    @prestige_settings.command(name="del")
    async def del_pres_data(self, ctx: commands.Context, prestige_level: str):
        """Delete a prestige level role"""
        if not prestige_level.isdigit():
            return await ctx.send(_("prestige_level must be a number!"))
        pd = self.data[ctx.guild.id]["prestigedata"]
        if prestige_level in pd:
            del self.data[ctx.guild.id]["prestigedata"][prestige_level]
        else:
            return await ctx.send(_("That prestige level doesnt exist!"))
        await ctx.tick()
        await self.save_cache(ctx.guild)

    @lvl_group.group(name="ignored")
    async def ignore_group(self, ctx: commands.Context):
        """Base command for all ignore lists"""
        pass

    @ignore_group.command(name="guild")
    @commands.is_owner()
    async def ignore_guild(self, ctx: commands.Context, guild_id: str):
        """
        Add/Remove a guild in the ignore list

        **THIS IS A GLOBAL SETTING ONLY BOT OWNERS CAN USE**

        Use the command with a guild already in the ignore list to remove it
        """
        if guild_id in self.ignored_guilds:
            self.ignored_guilds.remove(guild_id)
            await ctx.send(_("Guild removed from ignore list"))
        else:
            self.ignored_guilds.append(guild_id)
            await ctx.send(_("Guild added to ignore list"))
        await self.save_cache()

    @ignore_group.command(name="channel")
    async def ignore_channel(self, ctx: commands.Context, channel: discord.TextChannel):
        """
        Add/Remove a channel in the ignore list
        Channels in the ignore list don't gain XP

        Use the command with a channel already in the ignore list to remove it
        """
        ig = self.data[ctx.guild.id]["ignoredchannels"]
        if channel.id in ig:
            self.data[ctx.guild.id]["ignoredchannels"].remove(channel.id)
            await ctx.send(_("Channel removed from ignore list"))
        else:
            self.data[ctx.guild.id]["ignoredchannels"].append(channel.id)
            await ctx.send(_("Channel added to ignore list"))
        await self.save_cache(ctx.guild)

    @ignore_group.command(name="role")
    async def ignore_role(self, ctx: commands.Context, role: discord.Role):
        """
        Add/Remove a role from the ignore list
        Roles in the ignore list don't gain XP

        Use the command with a role already in the ignore list to remove it
        """
        ig = self.data[ctx.guild.id]["ignoredroles"]
        if role.id in ig:
            self.data[ctx.guild.id]["ignoredroles"].remove(role.id)
            await ctx.send(_("Role removed from ignore list"))
        else:
            self.data[ctx.guild.id]["ignoredroles"].append(role.id)
            await ctx.send(_("Role added to ignore list"))
        await self.save_cache(ctx.guild)

    @ignore_group.command(name="member")
    async def ignore_member(self, ctx: commands.Context, member: discord.Member):
        """
        Add/Remove a member from the ignore list
        Members in the ignore list don't gain XP

        Use the command with a member already in the ignore list to remove them
        """
        ig = self.data[ctx.guild.id]["ignoredusers"]
        if member.id in ig:
            self.data[ctx.guild.id]["ignoredusers"].remove(member.id)
            await ctx.send(_("Member removed from ignore list"))
        else:
            self.data[ctx.guild.id]["ignoredusers"].append(member.id)
            await ctx.send(_("Member added to ignore list"))
        await self.save_cache(ctx.guild)

    # For testing purposes
    @commands.command(name="mocklvlup", hidden=True)
    @commands.is_owner()
    @commands.guild_only()
    async def mock_lvl_up(self, ctx, *, person: discord.Member = None):
        """Force level a user or yourself"""
        if not person:
            person = ctx.author
        uid = str(person.id)
        gid = ctx.guild.id
        conf = self.data[gid]
        base = conf["base"]
        exp = conf["exp"]
        users = conf["users"]
        if uid not in users:
            self.init_user(gid, uid)
        user = users[uid]
        level = user["level"]
        level = level + 1
        xp = get_xp(level, base, exp)
        self.data[gid]["users"][uid]["xp"] = xp
        await asyncio.sleep(2)
        await ctx.send(_(f"Forced {person.name} to level up!"))
        await self.save_cache(ctx.guild)

    # For testing purposes
    @commands.command(name="mocklvldown", hidden=True)
    @commands.is_owner()
    @commands.guild_only()
    async def mock_lvl_down(self, ctx, *, person: discord.Member = None):
        """Force de-level a user or yourself"""
        if not person:
            person = ctx.author
        uid = str(person.id)
        gid = ctx.guild.id
        conf = self.data[gid]
        base = conf["base"]
        exp = conf["exp"]
        users = conf["users"]
        if uid not in users:
            self.init_user(gid, uid)
        user = users[uid]
        level = user["level"]
        level = level - 1
        xp = get_xp(level, base, exp)
        self.data[gid]["users"][uid]["xp"] = xp
        await asyncio.sleep(2)
        await ctx.send(_(f"Forced {person.name} to level down!"))
        await self.save_cache(ctx.guild)

    # For testing purposes
    @commands.command(name="forceinit", hidden=True)
    @commands.is_owner()
    async def force_init(self, ctx):
        """Force Initialization"""
        await self.initialize()
        await ctx.tick()

    @commands.command(name="forcesave", hidden=True)
    @commands.is_owner()
    async def force_save(self, ctx):
        """Force save the cache"""
        await self.save_cache()
        await ctx.tick()<|MERGE_RESOLUTION|>--- conflicted
+++ resolved
@@ -223,21 +223,6 @@
             return
 
         self.data[gid]["users"][str(receiver.id)]["stars"] += 1
-<<<<<<< HEAD
-=======
-
-        if not self.data[gid]["starmention"]:
-            return
-
-        if chan.permissions_for(guild.me).send_messages:
-            with contextlib.suppress(discord.HTTPException):
-                await chan.send(
-                    _(
-                        f"**{giver.name}** just gave a star to **{receiver.name}**!"
-                    ),
-                    delete_after=60
-                )
->>>>>>> 68f8f764
 
     @commands.Cog.listener("on_message")
     async def messages(self, message: discord.Message):
