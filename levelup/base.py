--- conflicted
+++ resolved
@@ -1160,89 +1160,11 @@
         conf = self.data[ctx.guild.id]
         if not conf["weekly"]["on"]:
             return await ctx.send(_("Weekly stats are disabled for this guild"))
-<<<<<<< HEAD
-        if not w["users"]:
-            return await ctx.send(_("There is no data for the weekly leaderboard yet, please chat a bit first."))
-
-        if "v" in stat.lower():
-            sorted_users = sorted(w["users"].items(), key=lambda x: x[1]["voice"], reverse=True)
-            title = _("Weekly Voice Leaderboard")
-            key = "voice"
-            statname = _("Voicetime")
-            total = time_formatter(sum(v["voice"] for v in w["users"].values()))
-        elif "m" in stat.lower():
-            sorted_users = sorted(w["users"].items(), key=lambda x: x[1]["messages"], reverse=True)
-            title = _("Weekly Message Leaderboard")
-            key = "messages"
-            statname = _("Messages")
-            total = humanize_number(round(sum(v["messages"] for v in w["users"].values())))
-        elif "s" in stat.lower():
-            sorted_users = sorted(w["users"].items(), key=lambda x: x[1]["stars"], reverse=True)
-            title = _("Weekly Star Leaderboard")
-            key = "stars"
-            statname = _("Stars")
-            total = humanize_number(round(sum(v["stars"] for v in w["users"].values())))
-        else:  # Exp
-            sorted_users = sorted(w["users"].items(), key=lambda x: x[1]["xp"], reverse=True)
-            title = _("Weekly Exp Leaderboard")
-            key = "xp"
-            statname = _("Exp")
-            total = humanize_number(round(sum(v["xp"] for v in w["users"].values())))
-
-        desc = _("Total ") + f"{statname}: `{total}`\n"
-        desc += _("Last Reset: ") + f"<t:{w['last_reset']}:d>\n"
-        if w["autoreset"]:
-            tl = get_next_reset(w["reset_day"], w["reset_hour"])
-            desc += _("Next Reset: ") + f"<t:{tl}:d>\n"
-
-        for i in sorted_users.copy():
-            if not i[1][key]:
-                sorted_users.remove(i)
-        if not sorted_users:
-            txt = _("There is no data for the weekly ") + statname.lower() + _(" leaderboard yet")
-            return await ctx.send(txt)
-        you = ""
-        for i in sorted_users:
-            if i[0] == str(ctx.author.id):
-                you = _("You: ") + f"{sorted_users.index(i) + 1}/{len(sorted_users)}\n"
-
-        pages = math.ceil(len(sorted_users) / 10)
-        start = 0
-        stop = 10
-        embeds = []
-        for p in range(pages):
-            if stop > len(sorted_users):
-                stop = len(sorted_users)
-
-            table = []
-            for i in range(start, stop, 1):
-                uid = sorted_users[i][0]
-                user: discord.Member = ctx.guild.get_member(int(uid))
-                user = user.display_name if user else uid
-                data = sorted_users[i][1]
-
-                place = i + 1
-                stat = time_formatter(data[key]) if key == "voice" else int(data[key])
-                table.append([place, user, stat])
-
-            headers = ["Pos", "Name", statname]
-            msg = tabulate.tabulate(
-                tabular_data=table,
-                headers=headers,
-                numalign="left",
-                stralign="left"
-            )
-            embed = discord.Embed(
-                title=title,
-                description=desc + f"{box(msg, lang='python')}",
-                color=discord.Color.random()
-=======
         if not conf["weekly"]["users"]:
             return await ctx.send(
                 _(
                     "There is no data for the weekly leaderboard yet, please chat a bit first."
                 )
->>>>>>> 5f23ab0e
             )
         func = functools.partial(get_leaderboard, ctx, conf, stat, "weekly")
         embeds = await self.bot.loop.run_in_executor(None, func)
