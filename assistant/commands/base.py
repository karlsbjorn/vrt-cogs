--- conflicted
+++ resolved
@@ -170,20 +170,8 @@
         if not user:
             user = ctx.author
         conf = self.db.get_conf(ctx.guild)
-<<<<<<< HEAD
-<<<<<<< HEAD
-<<<<<<< HEAD
-        conversation = self.chats.get_conversation(user)
-=======
-        conversation = self.chats.get_conversation(user.id, ctx.channel.id, ctx.guild.id)
->>>>>>> main
-=======
-        conversation = self.db.get_conversation(user.id, ctx.channel.id, ctx.guild.id)
->>>>>>> main
-=======
         mem_id = ctx.channel.id if conf.collab_convos else user.id
         conversation = self.db.get_conversation(mem_id, ctx.channel.id, ctx.guild.id)
->>>>>>> 07385c16
         messages = len(conversation.messages)
 
         max_tokens = self.get_max_tokens(conf, ctx.author)
@@ -254,17 +242,6 @@
 
         This will clear all message history between you and the bot for this channel
         """
-<<<<<<< HEAD
-<<<<<<< HEAD
-<<<<<<< HEAD
-        conversation = self.chats.get_conversation(ctx.author)
-=======
-        conversation = self.chats.get_conversation(ctx.author.id, ctx.channel.id, ctx.guild.id)
->>>>>>> main
-=======
-        conversation = self.db.get_conversation(ctx.author.id, ctx.channel.id, ctx.guild.id)
->>>>>>> main
-=======
         conf = self.db.get_conf(ctx.guild)
         mem_id = ctx.channel.id if conf.collab_convos else ctx.author.id
         perms = [
@@ -276,7 +253,6 @@
             txt = _("Only moderators can clear channel conversations when collaborative conversations are enabled!")
             return await ctx.send(txt)
         conversation = self.db.get_conversation(mem_id, ctx.channel.id, ctx.guild.id)
->>>>>>> 07385c16
         conversation.reset()
         await ctx.send(_("Your conversation in this channel has been reset!"))
 
