import asyncio
import logging
from datetime import datetime

import discord
from aiocache import cached
from redbot.core.utils.chat_formatting import humanize_list

from .abc import MixinMeta
from .common.utils import get_chat, get_embedding, num_tokens_from_string
from .models import Conversation, GuildSettings

log = logging.getLogger("red.vrt.assistant.api")


class API(MixinMeta):
    @cached(ttl=120)
    async def get_chat_response(
        self, message: str, author: discord.Member, conf: GuildSettings
    ) -> str:
        conversation = self.chats.get_conversation(author)
        try:
            reply = await asyncio.to_thread(self.prepare_call, message, author, conf, conversation)
        finally:
            conversation.cleanup(conf)
        return reply

    def prepare_call(
        self,
        message: str,
        author: discord.Member,
        conf: GuildSettings,
        conversation: Conversation,
    ) -> str:
        timestamp = f"<t:{round(datetime.now().timestamp())}:F>"
        try:
            created = f"<t:{round(author.guild.created_at.timestamp())}:F>"
        except AttributeError:
            created = "Unknown"
        day = datetime.now().astimezone().strftime("%A")
        date = datetime.now().astimezone().strftime("%B %d, %Y")
        time = datetime.now().astimezone().strftime("%I:%M %p %Z")
        try:
            roles = [role.name for role in author.roles]
        except AttributeError:
            roles = ["Wowhead"]
        try:
            params = {
                "botname": self.bot.user.name,
                "timestamp": timestamp,
                "day": day,
                "date": date,
                "time": time,
                "members": author.guild.member_count,
                "user": author.display_name,
                "datetime": str(datetime.now()),
                "roles": humanize_list(roles),
                "avatar": author.avatar.url if author.avatar else "",
                "owner": author.guild.owner,
                "servercreated": created,
                "server": author.guild.name,
                "messages": len(conversation.messages),
                "tokens": conversation.token_count(conf, message),
                "retention": conf.max_retention,
                "retentiontime": conf.max_retention_time,
            }
        except AttributeError:
            params = {
                "botname": self.bot.user.name,
                "timestamp": timestamp,
                "day": day,
                "date": date,
                "time": time,
                "members": 200,
                "user": author.display_name,
                "datetime": str(datetime.now()),
                "roles": humanize_list(roles),
                "avatar": author.avatar.url if author.avatar else "",
                "owner": "Frane",
                "servercreated": created,
                "server": "Jahaci Rumene Kadulje",
                "messages": len(conversation.messages),
                "tokens": conversation.token_count(conf, message),
                "retention": conf.max_retention,
                "retentiontime": conf.max_retention_time,
            }

        query_embedding = get_embedding(text=message, api_key=conf.api_key)
        if not query_embedding:
            log.info(f"Could not get embedding for message: {message}")
<<<<<<< HEAD
=======

        params = {
            "botname": self.bot.user.name,
            "timestamp": timestamp,
            "day": day,
            "date": date,
            "time": time,
            "members": author.guild.member_count,
            "user": author.display_name,
            "datetime": str(datetime.now()),
            "roles": humanize_list(roles),
            "avatar": author.avatar.url if author.avatar else "",
            "owner": author.guild.owner,
            "servercreated": created,
            "server": author.guild.name,
            "messages": len(conversation.messages),
            "tokens": conversation.user_token_count(message=message),
            "retention": conf.max_retention,
            "retentiontime": conf.max_retention_time,
        }
>>>>>>> bb6a6601
        system_prompt = conf.system_prompt.format(**params)
        initial_prompt = conf.prompt.format(**params)

        embeddings = conf.get_related_embeddings(query_embedding)
        context = ""
        if embeddings:
            current_token_count = conversation.conversation_token_count(conf)
            context = "\nContext:\n"
            for i in embeddings:
                context += f"{i[0]}\n---\n"
                if num_tokens_from_string(context) + current_token_count > conf.max_tokens * 0.85:
                    break
            if conf.dynamic_embedding:
                initial_prompt += context.format(**params)
            else:
                message = f"{context}\n\n{message}".strip()
                conversation.update_messages(message, "user")

        conversation.update_messages(message, "user")
        messages = conversation.prepare_chat(conf, system_prompt, initial_prompt)
        reply = get_chat(model=conf.model, messages=messages, temperature=0, api_key=conf.api_key)
        conversation.update_messages(reply, "assistant")
        return reply<|MERGE_RESOLUTION|>--- conflicted
+++ resolved
@@ -88,29 +88,6 @@
         query_embedding = get_embedding(text=message, api_key=conf.api_key)
         if not query_embedding:
             log.info(f"Could not get embedding for message: {message}")
-<<<<<<< HEAD
-=======
-
-        params = {
-            "botname": self.bot.user.name,
-            "timestamp": timestamp,
-            "day": day,
-            "date": date,
-            "time": time,
-            "members": author.guild.member_count,
-            "user": author.display_name,
-            "datetime": str(datetime.now()),
-            "roles": humanize_list(roles),
-            "avatar": author.avatar.url if author.avatar else "",
-            "owner": author.guild.owner,
-            "servercreated": created,
-            "server": author.guild.name,
-            "messages": len(conversation.messages),
-            "tokens": conversation.user_token_count(message=message),
-            "retention": conf.max_retention,
-            "retentiontime": conf.max_retention_time,
-        }
->>>>>>> bb6a6601
         system_prompt = conf.system_prompt.format(**params)
         initial_prompt = conf.prompt.format(**params)
 
