import asyncio
import logging
import sys
from datetime import datetime
from typing import Union

import discord
import pytz
from aiocache import cached
from redbot.core import version_info
from redbot.core.utils.chat_formatting import humanize_list

from .abc import MixinMeta
from .common.utils import get_chat, get_embedding, num_tokens_from_string
from .models import Conversation, GuildSettings

log = logging.getLogger("red.vrt.assistant.api")


class API(MixinMeta):
    @cached(ttl=30)
    async def get_chat_response(
        self,
        message: str,
        author: discord.Member,
        channel: Union[discord.TextChannel, discord.Thread, discord.ForumChannel],
        conf: GuildSettings,
    ) -> str:
        conversation = self.chats.get_conversation(author, channel)
        try:
            reply = await asyncio.to_thread(
                self.prepare_call, message, author, channel, conf, conversation
            )
        finally:
            conversation.cleanup(conf)
        return reply

    def prepare_call(
        self,
        message: str,
        author: discord.Member,
        channel: Union[discord.TextChannel, discord.Thread, discord.ForumChannel],
        conf: GuildSettings,
        conversation: Conversation,
    ) -> str:
<<<<<<< HEAD
        timestamp = f"<t:{round(datetime.now().timestamp())}:F>"
        try:
            created = f"<t:{round(author.guild.created_at.timestamp())}:F>"
        except AttributeError:
            created = "Unknown"
        day = datetime.now().astimezone().strftime("%A")
        date = datetime.now().astimezone().strftime("%B %d, %Y")
        time = datetime.now().astimezone().strftime("%I:%M %p %Z")
        try:
            roles = [role.name for role in author.roles]
        except AttributeError:
            roles = ["Wowhead"]
        try:
            params = {
                "botname": self.bot.user.name,
                "timestamp": timestamp,
                "day": day,
                "date": date,
                "time": time,
                "members": author.guild.member_count,
                "user": author.display_name,
                "datetime": str(datetime.now()),
                "roles": humanize_list(roles),
                "avatar": author.avatar.url if author.avatar else "",
                "owner": author.guild.owner,
                "servercreated": created,
                "server": author.guild.name,
                "messages": len(conversation.messages),
                "retention": conf.max_retention,
                "retentiontime": conf.max_retention_time,
            }
        except AttributeError:
            params = {
                "botname": self.bot.user.name,
                "timestamp": timestamp,
                "day": day,
                "date": date,
                "time": time,
                "members": 200,
                "user": author.display_name,
                "datetime": str(datetime.now()),
                "roles": humanize_list(roles),
                "avatar": author.avatar.url if author.avatar else "",
                "owner": "Frane",
                "servercreated": created,
                "server": "Jahaci Rumene Kadulje",
                "messages": len(conversation.messages),
                "retention": conf.max_retention,
                "retentiontime": conf.max_retention_time,
            }
=======
        now = datetime.now().astimezone(pytz.timezone(conf.timezone))
>>>>>>> c6740c7d

        query_embedding = get_embedding(text=message, api_key=conf.api_key)
        if not query_embedding:
            log.info(f"Could not get embedding for message: {message}")
<<<<<<< HEAD
=======

        params = {
            "botname": self.bot.user.name,
            "timestamp": f"<t:{round(now.timestamp())}:F>",
            "day": now.strftime("%A"),
            "date": now.strftime("%B %d, %Y"),
            "time": now.strftime("%I:%M %p"),
            "timetz": now.strftime("%I:%M %p %Z"),
            "members": author.guild.member_count,
            "user": author.display_name,
            "datetime": str(datetime.now()),
            "roles": humanize_list([role.name for role in author.roles]),
            "avatar": author.display_avatar.url,
            "owner": author.guild.owner,
            "servercreated": f"<t:{round(author.guild.created_at.timestamp())}:F>",
            "server": author.guild.name,
            "messages": len(conversation.messages),
            "tokens": conversation.user_token_count(message=message),
            "retention": conf.max_retention,
            "retentiontime": conf.max_retention_time,
            "py": f"{sys.version_info.major}.{sys.version_info.minor}.{sys.version_info.micro}",
            "dpy": discord.__version__,
            "red": version_info,
            "cogs": humanize_list([self.bot.get_cog(cog).qualified_name for cog in self.bot.cogs]),
            "channelname": channel.name,
            "channelmention": channel.mention,
            "topic": channel.topic if isinstance(channel, discord.TextChannel) else "",
        }
>>>>>>> c6740c7d
        system_prompt = conf.system_prompt.format(**params)
        initial_prompt = conf.prompt.format(**params)

        # Dynamically clean up the conversation to prevent going over token limit
        max_usage = round(conf.max_tokens * 0.9)
        prompt_tokens = num_tokens_from_string(system_prompt + initial_prompt)
        while (conversation.token_count() + prompt_tokens) > max_usage:
            conversation.messages.pop(0)

        total_tokens = conversation.token_count() + prompt_tokens + num_tokens_from_string(message)

        embedding_context = ""
        has_context = False
        for i in conf.get_related_embeddings(query_embedding):
            if num_tokens_from_string(f"\nContext:\n{i[1]}\n\n") + total_tokens < max_usage:
                embedding_context += f"{i[1]}\n\n"
                has_context = True

        if has_context and conf.dynamic_embedding:
            initial_prompt += f"\nContext:\n{embedding_context}"
        elif has_context and not conf.dynamic_embedding:
            message = f"Context:\n{embedding_context}\n\n{author.display_name}: {message}"

        conversation.update_messages(message, "user")
        messages = conversation.prepare_chat(system_prompt, initial_prompt)
        reply = get_chat(model=conf.model, messages=messages, temperature=0, api_key=conf.api_key)
        conversation.update_messages(reply, "assistant")
        return reply<|MERGE_RESOLUTION|>--- conflicted
+++ resolved
@@ -43,7 +43,6 @@
         conf: GuildSettings,
         conversation: Conversation,
     ) -> str:
-<<<<<<< HEAD
         timestamp = f"<t:{round(datetime.now().timestamp())}:F>"
         try:
             created = f"<t:{round(author.guild.created_at.timestamp())}:F>"
@@ -94,44 +93,10 @@
                 "retention": conf.max_retention,
                 "retentiontime": conf.max_retention_time,
             }
-=======
-        now = datetime.now().astimezone(pytz.timezone(conf.timezone))
->>>>>>> c6740c7d
 
         query_embedding = get_embedding(text=message, api_key=conf.api_key)
         if not query_embedding:
             log.info(f"Could not get embedding for message: {message}")
-<<<<<<< HEAD
-=======
-
-        params = {
-            "botname": self.bot.user.name,
-            "timestamp": f"<t:{round(now.timestamp())}:F>",
-            "day": now.strftime("%A"),
-            "date": now.strftime("%B %d, %Y"),
-            "time": now.strftime("%I:%M %p"),
-            "timetz": now.strftime("%I:%M %p %Z"),
-            "members": author.guild.member_count,
-            "user": author.display_name,
-            "datetime": str(datetime.now()),
-            "roles": humanize_list([role.name for role in author.roles]),
-            "avatar": author.display_avatar.url,
-            "owner": author.guild.owner,
-            "servercreated": f"<t:{round(author.guild.created_at.timestamp())}:F>",
-            "server": author.guild.name,
-            "messages": len(conversation.messages),
-            "tokens": conversation.user_token_count(message=message),
-            "retention": conf.max_retention,
-            "retentiontime": conf.max_retention_time,
-            "py": f"{sys.version_info.major}.{sys.version_info.minor}.{sys.version_info.micro}",
-            "dpy": discord.__version__,
-            "red": version_info,
-            "cogs": humanize_list([self.bot.get_cog(cog).qualified_name for cog in self.bot.cogs]),
-            "channelname": channel.name,
-            "channelmention": channel.mention,
-            "topic": channel.topic if isinstance(channel, discord.TextChannel) else "",
-        }
->>>>>>> c6740c7d
         system_prompt = conf.system_prompt.format(**params)
         initial_prompt = conf.prompt.format(**params)
 
