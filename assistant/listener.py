--- conflicted
+++ resolved
@@ -68,37 +68,6 @@
         async with channel.typing():
             await self.try_replying(message, content, conf)
 
-<<<<<<< HEAD
-    async def try_replying(
-        self, message: discord.Message, content: str, conf: GuildSettings
-    ):
-        tries = 1
-        while tries <= 3:
-            try:
-                reply = await self.get_chat_response(
-                    content, message.author, conf
-                )
-                parts = [p for p in pagify(reply, page_length=2000)]
-                for index, p in enumerate(parts):
-                    if not index:
-                        await message.reply(p, mention_author=conf.mention)
-                    else:
-                        await message.channel.send(p)
-                return
-            except InvalidRequestError as e:
-                if error := e.error and tries == 3:
-                    await message.reply(
-                        error["message"], mention_author=conf.mention
-                    )
-                elif tries == 3:
-                    log.error("Invalid Request Error", exc_info=e)
-            except Exception as e:
-                if tries == 3:
-                    #await message.channel.send(f"**Error**\n```py\n{e}\n```")
-                    log.error("Listener Reply Error", exc_info=e)
-            tries += 1
-            await asyncio.sleep(2)
-=======
     async def try_replying(self, message: discord.Message, content: str, conf: GuildSettings):
         try:
             reply = await self.get_chat_response(content, message.author, conf)
@@ -115,5 +84,4 @@
             log.error("Invalid Request Error", exc_info=e)
         except Exception as e:
             await message.channel.send(f"**Error**\n```py\n{e}\n```")
-            log.error("Listener Reply Error", exc_info=e)
->>>>>>> e52e8ddf
+            log.error("Listener Reply Error", exc_info=e)