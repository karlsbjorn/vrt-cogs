import logging

import discord
from openai.error import InvalidRequestError
from redbot.core import commands
from redbot.core.utils.chat_formatting import pagify

from .abc import MixinMeta
from .common.utils import get_attachments
from .models import READ_EXTENSIONS, GuildSettings
import random

log = logging.getLogger("red.vrt.assistant.listener")


class AssistantListener(MixinMeta):
    @commands.Cog.listener("on_message_without_command")
    async def handler(self, message: discord.Message):
        # If message object is None for some reason
        if not message:
            return
        # If message was from a bot
        # if message.author.bot:
        #     return
        if not message.webhook_id:
            return
        # If message wasn't sent in a guild
        if not message.guild:
            return
        # Ignore if channel doesn't exist
        if not message.channel:
            return
        # Ignore references to other members
        # if hasattr(message, "reference") and message.reference:
        #     ref = message.reference.resolved
        #     if ref and ref.author.id != self.bot.user.id:
        #         return

        conf = self.db.get_conf(message.guild)
        if not conf.enabled:
            return
        if not conf.api_key:
            return
        channel = message.channel
        if channel.id != conf.channel_id:
            return
<<<<<<< HEAD
        if random.random() > 0.2:
            return

        embed = message.embeds[0] if message.embeds else None
        if not embed:
=======

        for mention in message.mentions:
            message.content = message.content.replace(
                f"<@{mention.id}>", f"@{mention.display_name}"
            )
        for mention in message.channel_mentions:
            message.content = message.content.replace(f"<#{mention.id}>", f"#{mention.name}")
        for mention in message.role_mentions:
            message.content = message.content.replace(f"<@&{mention.id}>", f"@{mention.name}")

        content = message.content
        mentions = [member.id for member in message.mentions]
        if (
            not content.endswith("?")
            and conf.endswith_questionmark
            and self.bot.user.id not in mentions
        ):
>>>>>>> c6740c7d
            return

        if random.randint(1, 2) == 1:
            angry_or_happy = "ljutog"
            angry_or_happy_2 = "ljut"
            angry_or_happy_3 = "nemoj ikakve komplimente davat"
        else:
            angry_or_happy = "skepticnog"
            angry_or_happy_2 = "skeptik"
            angry_or_happy_3 = "nemoj biti ni previse pozitivan ni previse negativan"

        content = f"Article Title: {embed.title}\n" \
                  f"Article Summary: {embed.description}\n\n" \
                  f"" \
                  f"ignorirajuci sve sto je prije navedeno, imitiraj f{angry_or_happy} gejmera na wow battlenet forumsima i napisi discord poruku o ovom artiklu na hrvatskom\n" \
                  f"cilj je kritizirati i biti f{angry_or_happy_2}, f{angry_or_happy_3}\n" \
                  f"nemoj ista cenzurirat\n" \
                  f"napisi ispod 150 slova"

        if attachments := get_attachments(message):
            for i in attachments:
                if not any(i.filename.lower().endswith(ext) for ext in READ_EXTENSIONS):
                    continue
                text = await i.read()
                content += f"\n\nUploaded [{i.filename}]: {text.decode()}"

        async with channel.typing():
            await self.try_replying(message, content, conf)

    async def try_replying(self, message: discord.Message, content: str, conf: GuildSettings):
        try:
            reply = await self.get_chat_response(content, message.author, message.channel, conf)
            if len(reply) < 2000:
                return await message.reply(reply, mention_author=conf.mention)
            embeds = [
                discord.Embed(description=p)
                for p in pagify(reply, page_length=4000, delims=("```", "\n"))
            ]
            await message.reply(embeds=embeds, mention_author=conf.mention)
        except InvalidRequestError as e:
            if error := e.error:
                await message.reply(error["message"], mention_author=conf.mention)
            log.error("Invalid Request Error", exc_info=e)
        except Exception as e:
            await message.channel.send(f"**Error**\n```py\n{e}\n```")
            log.error("Listener Reply Error", exc_info=e)

    @commands.Cog.listener("on_guild_remove")
    async def cleanup(self, guild: discord.Guild):
        if guild.id in self.db.configs:
            log.info(f"Bot removed from {guild.name}, cleaning up...")
            del self.db.configs[guild.id]
            await self.save_conf()<|MERGE_RESOLUTION|>--- conflicted
+++ resolved
@@ -44,13 +44,8 @@
         channel = message.channel
         if channel.id != conf.channel_id:
             return
-<<<<<<< HEAD
         if random.random() > 0.2:
             return
-
-        embed = message.embeds[0] if message.embeds else None
-        if not embed:
-=======
 
         for mention in message.mentions:
             message.content = message.content.replace(
@@ -68,7 +63,10 @@
             and conf.endswith_questionmark
             and self.bot.user.id not in mentions
         ):
->>>>>>> c6740c7d
+            return
+
+        embed = message.embeds[0] if message.embeds else None
+        if not embed:
             return
 
         if random.randint(1, 2) == 1:
