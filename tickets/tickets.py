import asyncio
import datetime
import logging

import discord
from discord.ext import tasks
from redbot.core import commands, Config
from redbot.core.i18n import Translator, cog_i18n

from .base import BaseCommands
from .commands import TicketCommands
from .views import PanelView

log = logging.getLogger("red.vrt.tickets")
_ = Translator("Tickets", __file__)


# redgettext tickets.py base.py commands.py views.py --command-docstring
@cog_i18n(_)
class Tickets(BaseCommands, TicketCommands, commands.Cog):
    """
    Support ticket system with multi-panel functionality
    """
    __author__ = "Vertyco"
<<<<<<< HEAD
    __version__ = "1.0.9"
=======
    __version__ = "1.1.10"
>>>>>>> c34907c6

    def format_help_for_context(self, ctx):
        helpcmd = super().format_help_for_context(ctx)
        info = f"{helpcmd}\n" \
               f"Cog Version: {self.__version__}\n" \
               f"Author: {self.__author__}\n"
        return info

    async def red_delete_data_for_user(self, *, requester, user_id: int):
        """No data to delete"""

    def __init__(self, bot, *args, **kwargs):
        super().__init__(*args, **kwargs)
        self.bot = bot
        self.config = Config.get_conf(self, 117117, force_registration=True)
        default_guild = {
            # Settings
            "support_roles": [],  # Role ids
            "blacklist": [],  # User ids
            "max_tickets": 1,  # Max amount of tickets a user can have open at a time of any kind
            "inactive": 0,  # Auto close tickets with X hours of inactivity (0 = disabled)
            # Ticket data
            "opened": {},  # All opened tickets
            "panels": {},  # All ticket panels
            # Toggles
            "dm": False,
            "user_can_rename": False,
            "user_can_close": True,
            "user_can_manage": False,
            "transcript": False
        }
        self.config.register_guild(**default_guild)

        self.ticket_panel_schema = {  # "panel_name" will be the key for the schema
            # Panel settings
            "category_id": 0,
            "channel_id": 0,
            "message_id": 0,
            "button_text": "Open a Ticket",
            "button_color": "blue",
            "button_emoji": None,  # either None or an emoji for the button
            # Ticket settings
            "ticket_num": 1,
            "ticket_messages": [],  # A list of messages to be sent
            "ticket_name": None,  # Name format for the ticket channel
            "log_channel": 0
        }

        self.valid = []  # Valid ticket channels

        self.auto_close.start()

    async def cog_load(self) -> None:
<<<<<<< HEAD
        await self.bot.wait_until_red_ready()
        await self.initialize()
=======
        asyncio.create_task(self.startup())
>>>>>>> c34907c6

    async def cog_unload(self) -> None:
        self.auto_close.cancel()

    async def startup(self) -> None:
        await self.bot.wait_until_red_ready()
        await self.initialize()

    async def initialize(self, target_guild: discord.Guild = None) -> None:
        conf = await self.config.all_guilds()
        for gid, data in conf.items():
            if not data:
                continue
            if target_guild and target_guild.id != int(gid):
                continue
            guild = self.bot.get_guild(int(gid))
            if not guild:
                continue
            panels = data["panels"]
            to_deploy = {}  # Message ID keys for multi-button support
            for panel_name, panel in panels.items():
                catid = panel["category_id"]
                cid = panel["channel_id"]
                mid = panel["message_id"]
                if any([not catid, not cid, not mid]):
                    continue

                cat = guild.get_channel(catid)
                chan = guild.get_channel(cid)
                if any([not cat, not chan]):
                    continue

                try:
                    await chan.fetch_message(mid)
                except discord.NotFound:
                    continue

                panel["name"] = panel_name
                key = f"{cid}-{mid}"
                if key in to_deploy:
                    to_deploy[key].append(panel)
                else:
                    to_deploy[key] = [panel]

            if not to_deploy:
                continue

            for panels in to_deploy.values():
                panelview = PanelView(guild, self.config, panels)
                await panelview.start()

    # Clean up any ticket data that comes from a deleted channel or unknown user
    async def cleanup(self):
        for guild in self.bot.guilds:
            t = await self.config.guild(guild).opened()
            if not t:
                continue
            current_tickets = {}
            count = 0
            for uid, tickets in t.items():
                if not guild.get_member(int(uid)):
                    count += 1
                    continue
                new_tickets = {}
                for cid, data in tickets.items():
                    if not guild.get_channel(int(cid)):
                        count += 1
                        continue
                    else:
                        new_tickets[cid] = data
                if new_tickets:
                    current_tickets[uid] = new_tickets

            if current_tickets and count:
                await self.config.guild(guild).opened.set(current_tickets)
                log.info(f"{count} tickets pruned from {guild.name}")

    @tasks.loop(minutes=20)
    async def auto_close(self):
        actasks = []
        for guild in self.bot.guilds:
            conf = await self.config.guild(guild).all()
            inactive = conf["inactive"]
            if not inactive:
                continue
            opened = conf["opened"]
            if not opened:
                continue
            for uid, tickets in opened.items():
                member = guild.get_member(int(uid))
                if not member:
                    continue
                for channel_id, data in tickets.items():
                    if channel_id in self.valid:
                        continue
                    channel = guild.get_channel(int(channel_id))
                    if not channel:
                        continue
                    now = datetime.datetime.now()
                    opened_on = datetime.datetime.fromisoformat(data["opened"])
                    hastyped = await self.ticket_owner_hastyped(channel, member)
                    if hastyped:
                        if channel_id not in self.valid:
                            self.valid.append(channel_id)
                        continue
                    td = (now - opened_on).total_seconds() / 3600
                    if td < inactive:
                        continue
                    time = "hours" if inactive != 1 else "hour"
                    try:
                        await self.close_ticket(
                            member, channel, conf,
                            _("(Auto-Close) Opened ticket with no response for ") + f"{inactive} {time}",
                            self.bot.user.name
                        )
                        log.info(f"Ticket opened by {member.name} has been auto-closed.\n"
                                 f"Has typed: {hastyped}\n"
                                 f"Hours elapsed: {td}")
                    except Exception as e:
                        log.error(f"Failed to auto-close ticket for {member} in {guild.name}\nException: {e}")

        if tasks:
            await asyncio.gather(*actasks)
        await self.cleanup()

    @auto_close.before_loop
    async def before_auto_close(self):
        await self.bot.wait_until_red_ready()
        await asyncio.sleep(30)

    # Will automatically close/cleanup any tickets if a member leaves that has an open ticket
    @commands.Cog.listener()
    async def on_member_remove(self, member: discord.Member):
        if not member:
            return
        conf = await self.config.guild(member.guild).all()
        opened = conf["opened"]
        if str(member.id) not in opened:
            return
        tickets = opened[str(member.id)]
        if not tickets:
            return

        for cid, ticket in tickets.items():
            chan = self.bot.get_channel(int(cid))
            if not chan:
                continue
            try:
                await self.close_ticket(
                    member, chan, conf, _("User left guild(Auto-Close)"), self.bot.user.display_name)
            except Exception as e:
                log.error(f"Failed to auto-close ticket for {member} leaving {member.guild}\nException: {e}")<|MERGE_RESOLUTION|>--- conflicted
+++ resolved
@@ -22,11 +22,7 @@
     Support ticket system with multi-panel functionality
     """
     __author__ = "Vertyco"
-<<<<<<< HEAD
-    __version__ = "1.0.9"
-=======
     __version__ = "1.1.10"
->>>>>>> c34907c6
 
     def format_help_for_context(self, ctx):
         helpcmd = super().format_help_for_context(ctx)
@@ -80,12 +76,7 @@
         self.auto_close.start()
 
     async def cog_load(self) -> None:
-<<<<<<< HEAD
-        await self.bot.wait_until_red_ready()
-        await self.initialize()
-=======
         asyncio.create_task(self.startup())
->>>>>>> c34907c6
 
     async def cog_unload(self) -> None:
         self.auto_close.cancel()
